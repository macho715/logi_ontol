--- conflicted
+++ resolved
@@ -1,10 +1,17 @@
 # Changelog
 
-<<<<<<< HEAD
 All notable changes to this project will be documented in this file.
 
 The format is based on [Keep a Changelog](https://keepachangelog.com/en/1.0.0/),
 and this project adheres to [Semantic Versioning](https://semver.org/spec/v2.0.0.html).
+
+## [3.0.1] - 2025-10-20
+
+### Continuous Integration
+- Added GitHub Actions workflow to run linting, security gates, and tests on Python 3.13.
+- Enforced coverage gate at 70% with artifact upload for debugging.
+
+## [3.0.0] - 2025-10-19
 
 ## [Unreleased]
 
@@ -23,88 +30,6 @@
 - **Reports Structure**: Organized reports folder into 4 categories (final, data, analysis, archive)
 - **README Guide**: `reports/README.md` - Complete folder structure and usage guide
 - **File Organization**: Systematic reclassification of 24 files by purpose
-=======
-## [3.0.1] - 2025-10-20
-
-### Continuous Integration
-- Added GitHub Actions workflow to run linting, security gates, and tests on Python 3.13.
-- Enforced coverage gate at 70% with artifact upload for debugging.
-
-## [3.0.0] - 2025-10-19
-
-### System Folder Reorganization
-- **logiontology/logiontology/** → **logiontology/src/** 이름 변경
-- **scripts/** 디렉토리 생성 및 실행 스크립트 이동
-- **data/** 디렉토리 생성 및 Excel 파일 이동
-- **reports/** 디렉토리 생성 및 보고서 이동
-- **archive/** 통합 (ARCHIVE → archive, logiontology/ARCHIVE 통합)
-- **migrations/** → archive/migrations/ 이동
-
-### Import Path Updates
-- All Python imports: `logiontology.xxx` → `src.xxx` (within package)
-- External imports: `logiontology.src.xxx`
-- Test imports updated across all test files
-- pyproject.toml configuration updated
-
-### Test Coverage Improvement
-- Coverage: 92% → 95% (+3%)
-- Total tests: 146 → 152 (+6 tests)
-
-### Breaking Changes
-- Import paths changed for external users
-- Script locations moved to scripts/
-- Data files expected in data/
-- Reports generated to reports/
-
-### Migration Guide
-- **Old import**: `from logiontology.mapping.registry import MappingRegistry`
-- **New import**: `from logiontology.src.mapping.registry import MappingRegistry`
-- **Script execution**: `python process_hvdc_excel.py` → `python scripts/process_hvdc_excel.py`
-- **Data location**: Root directory → `data/` directory
-- **Reports location**: Root directory → `reports/` directory
-
-## [2.1.0] - 2025-01-19
-
-### 🧹 Project Cleanup
-- **루트 디렉토리 정리**: 20개 레거시 Python 파일을 ARCHIVE/root_legacy/로 이동
-- **중복 구조 제거**: ARCHIVE/python_files_backup 내부 중복 ARCHIVE 폴더 삭제
-- **Git 상태 정리**: 모든 변경사항 스테이징 및 커밋 준비
-
-### 📦 Archived Files (ARCHIVE/root_legacy/)
-- `_schema_validator.py` - 스키마 검증기 (레거시)
-- `full_data_ontology_mapping.py` - 전체 데이터 온톨로지 매핑
-- `hvdc_enhanced_ontology_with_invoice.py` - HVDC 향상된 온톨로지 (송장 포함)
-- `hvdc_excel_to_rdf_converter.py` - HVDC Excel to RDF 변환기
-- `hvdc_ontology_engine_v2.py` - HVDC 온톨로지 엔진 v2
-- `hvdc_ontology_engine.py` - HVDC 온톨로지 엔진 v1
-- `hvdc_ontology_pipeline.py` - HVDC 온톨로지 파이프라인
-- `hvdc_rdf_analyzer.py` - HVDC RDF 분석기
-- `hvdc_simple_rdf_converter.py` - HVDC 간단 RDF 변환기
-- `inference.py` - 추론 엔진
-- `knowledge.py` - 지식 베이스
-- `logi_master_ontology.py` - 물류 마스터 온톨로지
-- `lowlevel.py` - 저수준 함수들
-- `ontology_mapper.py` - 온톨로지 매퍼 (v2.6)
-- `ontology_reasoning_engine.py` - 온톨로지 추론 엔진
-- `ontology.py` - 온톨로지 핵심
-- `real_data_ontology_mapping.py` - 실제 데이터 온톨로지 매핑
-- `schema_validator.py` - 스키마 검증기
-- `tools_ontology_mapper.py` - 온톨로지 매퍼 도구
-- `tools_validate_yaml_ontology.py` - YAML 온톨로지 검증 도구
-- `validate_ontology.py` - 온톨로지 검증
-
-### 📚 Documentation Updates
-- **ARCHIVE/README.md**: 아카이브 구조 및 복원 방법 상세 설명
-- **루트 README.md**: 프로젝트 상태 섹션 추가, 정리 후 구조 반영
-- **프로젝트 구조**: v2.0으로 업데이트, 정리 완료 상태 명시
-
-### 🔄 Archive Management
-- **복원 가능**: 모든 아카이브된 파일은 언제든지 복원 가능
-- **구조 정리**: ARCHIVE 내부 중복 제거 및 최적화
-- **메타데이터**: 각 파일의 이동 이유 및 날짜 기록
-
-## [2.0.0] - 2025-10-18
->>>>>>> 0bb737eb
 
 ### Changed
 - **Reports Consolidation**: Moved 24 files to appropriate directories
